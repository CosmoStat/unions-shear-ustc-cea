--- conflicted
+++ resolved
@@ -196,10 +196,6 @@
         print(f'Error while reading treecorr input file {path}')
         raise
 
-    return ng
-
-
-<<<<<<< HEAD
     return ng
 
 
@@ -238,7 +234,8 @@
         raise KeyError('NSIDE not found in FITS mask header')
 
     return mask, nest, nside
-=======
+
+
 def get_length(dat):
     """GET LENGTH.
 
@@ -302,5 +299,4 @@
         if verbose:
             print(f'removed/kept/all = {n_cut}/{n_keep}/{n_all} objects')
 
-        return dat
->>>>>>> 27e531cf
+        return dat