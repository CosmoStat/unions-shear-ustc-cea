# -*- coding: utf-8 -*-

"""THEORY MODULE.

:Description: This module provides theoretical predictions of
    weak-lensing observables.

:Authors: Martin Kilbinger <martin.kilbinger@cea.fr>, Elisa Russier

"""

import numpy as np

from scipy.special import erf

import pyccl as ccl
from pyccl.core import Cosmology
import pyccl.nl_pt as pt
import pyccl.ccllib as lib
from bin_sample import bin_edges2centers


def pk_gm_theo(
    cosmo,
    bias_1,
    log10k_min=-4,
    log10k_max=2,
    nk_per_decade=20,
):
    """PK GM THEO.

    3D galaxy-matter power spectrum

    Parameters
    ----------
    cosmo : pyccl.core.Cosmology
        Cosmological parameter
    bias_1 : float
        linear bias
    log10k_min : float, optional
        minimum 3D Fourier scale (log-10), default=-4
    log10k_max : float, optional
        maximum 3D Fourier scale (log-10), default=2
    nk_per_decade : int
        number of k-modes per log-10  interval in k, default=20

    Returns
    -------
     array_like
        3D power spectrum on a grid in (k, z)

    """

   # Tracers
    # Galaxies with constant linear bias
    ptt_g = pt.PTNumberCountsTracer(b1=bias_1)

    # Dark matter
    ptt_m = pt.PTMatterTracer()

    # Power spectrum pre-computation
    ptc = pt.PTCalculator(
        with_NC=True,
        with_IA=False,
        log10k_min=log10k_min,
        log10k_max=log10k_max,
        nk_per_decade=nk_per_decade,
    )

    # 3D galaxy - dark-matter cross power spectrum
    pk_gm = pt.get_pt_pk2d(cosmo, ptt_g, tracer2=ptt_m, ptc=ptc)

    return pk_gm


def pk_gm_theo_hod(
    cosmo,
    log10k_min=-4,
    log10k_max=2,
    nk_per_decade=20,
):

    # Mass definition
    mass_def = ccl.halos.MassDef200m()

    # c(M) relation
    c_of_M = ccl.halos.ConcentrationDuffy08(mass_def)

    # Mass function
    dlogn_dlogM = ccl.halos.MassFuncTinker10(cosmo, mass_def=mass_def)

    # Halo bias
    bh_of_M = ccl.halos.HaloBiasTinker10(cosmo, mass_def=mass_def)

    # Halo model calculator
    hmc = ccl.halos.HMCalculator(cosmo, dlogn_dlogM, bh_of_M, mass_def)

    # Halo profile for galaxies
    # MKDEBUG: gamma_t with oscillations for default parameters
    # for HOD and k_arr (max log=1).
    # The following parameters are from user-defined HOD class
    # at https://notebooks.githubusercontent.com/view/ipynb?browser=chrome&color_mode=auto&commit=db75468d5f0230187bccf07770948818fecea074&device=unknown&enc_url=68747470733a2f2f7261772e67697468756275736572636f6e74656e742e636f6d2f4c535354444553432f43434c582f646237353436386435663032333031383762636366303737373039343838313866656365613037342f48616c6f2d6d6f64656c2d506b2e6970796e62&logged_in=false&nwo=LSSTDESC%2FCCLX&path=Halo-model-Pk.ipynb&platform=android&repository_id=197742884&repository_type=Repository&version=101

    #prof_g = ccl.halos.HaloProfileHOD(
        #c_of_M,
        #lMmin_0=12.02,
        #lMmin_p=-1.34,
        #lM0_0=6.6,
        #lM0_p=-1.43,
        #lM1_0=13.27,
        #lM1_p=-0.323,
    #)
    prof_g = ccl.halos.HaloProfileHOD(
        c_of_M,
        lMmin_0=12.02,
        lMmin_p=0,
        lM0_0=6.6,
        lM0_p=0,
        lM1_0=13.27,
        lM1_p=0,
        fc_0=1.2,
        siglM_0=0.2,
    )

    # Halo profile for mass
    prof_m = ccl.halos.profiles.HaloProfileNFW(c_of_M)

    # Halo-model 3D power spectrum
    #k_arr = np.geomspace(1e-4, 1e1, 256)
    k_arr = np.logspace(
        log10k_min,
        log10k_max,
        (log10k_max - log10k_min) * nk_per_decade,
    )
    a_arr = np.linspace(0.1, 1, 32)
    pk_gm = ccl.Cosmology.halomod_Pk2D(
        cosmo,
        hmc,
        prof_g,
        prof2=prof_m,
        normprof1=True,
        normprof2=True,
        lk_arr=np.log(k_arr),
        a_arr=a_arr,
    )


    return pk_gm


<<<<<<< HEAD
def gamma_t_theo(
        theta_deg,
        cosmo,
        dndz_lens,
        dndz_source,
        pk_gm_info,
        ell=None,
        integr_method='FFTlog',
):
    """GAMMA T THEO.

    Theoretical prediction of the tangential shear of a source
    population around lenses using the ccl library.

    Parameters
    ----------
    theta_deg : array
        Angular scales in degrees
    cosmo : pyccl.core.Cosmology
        Cosmological parameters
    dndz_lens : tuple of arrays
        Lens redshift distribution (z, n(z))
    dndz_source : tuple of arrays
        Source redshift distribution (z, n(z))
    ell : array, optional
        2D Fourier mode, default is
        np.geomspace(2, 10000, 1000)
    pk_gm_info : dict
        information about 3D galaxy-matter power spectrum
    p_of_k : array_like, optional
        3D power spectrum on a grid in (k, z). If not given,
        the function ``pk_gm_theo`` is called
    integr_method : str, optional
        Method of integration over the Bessel function times
        the angular power spectrum, default is 'FFT_log'

    Returns
    -------
    array :
        Tangential shear at scales ``theta``

    """
    z_lens = dndz_lens[0]

    # 2D tracers

    # Galaxies (lenses)
    bias_g = np.ones_like(z_lens)

    # Multiply galaxy bias with linear bias according to model.
    # For HOD model galaxy bias is implemented in model, leave
    # value to unity here.
    if pk_gm_info['model_type'] == 'linear_bias':
        bias_g *= pk_gm_info['bias_1']

    print('MKDEBUG', bias_g[0])

    tracer_g = ccl.NumberCountsTracer(
            cosmo,
            False,
            dndz=dndz_lens,
            bias=(z_lens, bias_g),
    )

    # Weak lensing (sources)
    n_nz = len(dndz_source[0])
    tracer_l = ccl.WeakLensingTracer(
        cosmo,
        dndz=dndz_source,
        n_samples=n_nz,
    )

    # Bug when adding this (documented) option:
    n_samples=n_nz,

    # Angular cross-power spectrum
    if ell is None:
        ell_min = 2
        ell_max = 10000
        n_ell = 1000
        ell = np.geomspace(ell_min, ell_max, num=n_ell)

    # to check: bias twice?
    if pk_gm_info['model_type'] == 'linear_bias':
        print('linear bias')
        pk_gm = pk_gm_theo(cosmo, pk_gm_info['bias_1'])
    elif pk_gm_info['model_type'] == 'HOD':
        print('HOD')
        pk_gm = pk_gm_theo_hod(cosmo)
    else:
        raise ValueError(
            'Invalid power-spectrum model type '
            + pk_gm_info['model_type']
        )

    cls_gG = ccl.angular_cl(cosmo, tracer_g, tracer_l, ell, p_of_k_a=pk_gm)

    # Tangential shear
    gt = ccl.correlation(
        cosmo,
        ell,
        cls_gG,
        theta_deg,
        type='NG',
        method=integr_method,
    )

    return gt
=======
def pk_gm_theo_IA(cosmo, bias_1, dndz_lens, a_1_IA = 1.,log10k_min=-4, log10k_max=2, nk_per_decade=20):
    """PK GM THEO IA.

    3D galaxy-matter power spectrum for intrinsic alignments

    Parameters
    ----------
    cosmo : pyccl.core.Cosmology
        Cosmological parameter
    bias_1 : float
        linear bias
    a_1_IA : float
        
    dndz_lens : tuple of arrays                                                 
        Redshift distribution of galaxies    
    log10k_min : float, optional
        minimum 3D Fourier scale (log-10), default=-4
    log10k_max : float, optional
        maximum 3D Fourier scale (log-10), default=2
    nk_per_decade : int
        number of k-modes per log-10  interval in k, default=20

    Returns
    -------
     array_like
        3D power spectrum on a grid in (k, z)

    """  
    # Redshift distribution of lens galaxies
    z = np.linspace(dndz_lens[0][0], dndz_lens[0][-1], 1000)
    # Normalization of IA tracers
    c_1, c_d, c_2 = pt.translate_IA_norm(cosmo, z, a1=a_1_IA, Om_m2_for_c2 = False)  
    # Tracers                                                                   
    # Galaxies with constant linear bias                                        
    ptt_g = pt.PTNumberCountsTracer(b1=bias_1)                                  
                                                                                
    # Dark matter                                                               
    ptt_IA_NLA = pt.PTIntrinsicAlignmentTracer(c1 = (z, c1))                                                 

    # Power spectrum pre-computation                                            
    ptc = pt.PTCalculator(
        with_NC=True,
        with_IA=True,
        log10k_min=log10k_min,
        log10k_max=log10k_max,
        nk_per_decade=nk_per_decade,
    )                                                                           
                                                                                
    # 3D galaxy - dark-matter cross power spectrum                              
    pk_gIA = pt.get_pt_pk2d(cosmo, ptt_g, tracer2=ptt_IA_NLA, ptc=ptc)                
                                                                                
    return pk_gIA


def gamma_t_theo(                                                               
        theta_deg,                                                              
        cosmo,                                                                  
        dndz_lens,                                                              
        dndz_source,                                                            
        bias_1,                                                                 
        ell=None,                                                               
        p_of_k=None,                                                            
        integr_method='FFTlog',                                                 
):                                                                              
    """GAMMA T THEO.                                                            
                                                                                
    Theoretical prediction of the tangential shear of a source                  
    population around lenses using the ccl library.                             
                                                                                
    Parameters                                                                  
    ----------                                                                  
    theta_deg : array                                                           
        Angular scales in degrees                                               
    cosmo : pyccl.core.Cosmology                                                
        Cosmological parameters                                                 
    dndz_lens : tuple of arrays                                                 
        Lens redshift distribution (z, n(z))                                    
    dndz_source : tuple of arrays                                               
        Source redshift distribution (z, n(z))                                  
    bias_1 : float                                                              
        linear bias                                                             
    ell : array, optional                                                       
        2D Fourier mode, default is                                             
        np.geomspace(2, 10000, 1000)                                            
    p_of_k : array_like, optional                                               
        3D power spectrum on a grid in (k, z). If not given,                    
        the function ``pk_gm_theo`` is called                                   
    integr_method : str, optional                                               
        Method of integration over the Bessel function times                    
        the angular power spectrum, default is 'FFT_log'                        
                                                                                
    Returns                                                                     
    -------                                                                     
    array :                                                                     
        Tangential shear at scales ``theta``                                    
                                                                                
    """                                                                         
    z_lens = dndz_lens[0]                                                       
                                                                                
    # 2D tracers 

    # Galaxies (lenses)                                                         
    bias_g = np.ones_like(z_lens) * bias_1                                      
    tracer_g = ccl.NumberCountsTracer(                                          
            cosmo,                                                              
            False,                                                              
            dndz=dndz_lens,                                                     
            bias=(z_lens, bias_g),                                              
    )                                                                           
                                                                                
    # Weak lensing (sources)                                                    
    n_nz = len(dndz_source[0])                                                  
    tracer_l = ccl.WeakLensingTracer(                                           
        cosmo,                                                                  
        dndz=dndz_source,                                                       
    )                                                                           
                                                                                
    # Angular cross-power spectrum                                              
    if ell is None:                                                             
        ell_min = 2                                                             
        ell_max = 10000                                                         
        n_ell = 1000                                                            
        ell = np.geomspace(ell_min, ell_max, num=n_ell)                         
                                                                                
    if not p_of_k:                                                              
        pk_gm = pk_gm_theo(cosmo, bias_1)                                       
    else:                                                                       
        pk_gm = p_of_k                                                          
    cls_gG = ccl.angular_cl(cosmo, tracer_g, tracer_l, ell, p_of_k_a=pk_gm)     
                                                                                
    # Tangential shear                                                          
    gt = ccl.correlation(                                                       
        cosmo,                                                                  
        ell,                                                                    
        cls_gG,                                                                 
        theta_deg,                                                              
        type='NG',                                                              
        method=integr_method,                                                   
    )                                                                           
                                                                                
    return gt

def C_ell_pw(
    dndz_lens,
    rpar_min,
    r_transverse,
    bias_1,
    source_data_1_bin,
    sdss_data_cut,
    cosmo_ccl_1_bin,
    cosmo_ap_1_bin
):
    z_lens = dndz_lens[0] #redshift bins, named z_l_av_1_bin on previous code
    n_z_lens = dndz_lens[1] #number of galaxies in each redshift bins, named len(z_l_av_1_bin) on previous code
    r_s_1_bin = []
    z_s_1_bin = [] #has the redshift threshold value of the redshift bin
    t_g_1_bin = []
    t_l_1_bin = []
    C_ell = []
    g_t_1_bin_1 = []
    n_z_l_eff = []
    theta_1_bin = []
    ell_1_bin_1 = np.logspace(np.log(2),5,100000)
    count = 0
    for i in range (len(n_z_lens)):
        nz_s_1_bin = []
    #select from which range in redshift (that will be converted to r_par) 
    #we want to cross correlate lens and source samples
        r_s_1_bin = cosmo_ap_1_bin.comoving_distance(z_lens[i]) + rpar_min*u.Mpc #Mpc #to convert z_l_i to r_li we need to have r_par (connu) = r_s_i (inconnu) - r_l_i (connu) > 0 (= min_rpar used in Romain's code)
                   z_s_1_bin.append(astropy.cosmology.z_at_value(cosmo_ap_1_bin.comoving_distance, r_s_1_bin)) #to convert r_s_i to z_s_i
        if (z_s_1_bin[i] > 2):
            continue
        count += 1
        n_z_l_eff.append(n_z_lens[i])
        mask_z_s_1_bin = source_data_1_bin['Z'] >= z_s_1_bin[i]
    #print("z_l = ", z_l_av_1_bin[i], "z_s = ", z_s_1_bin[i])
    #print(len(np.where(mask_z_s==True)), len(source_data['Z']))
        nz_s_1_bin, z_s_f_1_bin = np.histogram(source_data_1_bin['Z'][mask_z_s_1_bin], bins = 20, density = True) #create a histogram from the redshift value in which we start our pair wise corr
    #subslice
        mask_z_l_1_bin = (sdss_data_cut['Z'] >= z_lens[i]) & (sdss_data_cut['Z'] < z_lens[i + 1])
        nz_l_1_bin_sub, z_l_f_1_bin = np.histogram(sdss_data_cut['Z'][mask_z_l_1_bin], bins = 5, density = True) 
        z_l_f_av_1_bin = []
        for j in range(len(z_l_f_1_bin) - 1):
            slice_z_l_f_1_bin = z_l_f_1_bin[j: j+2]
            z_l_f_av_1_bin.append(np.mean(slice_z_l_f_1_bin))
        z_s_f_av_1_bin = []
        for k in range(len(z_s_f_1_bin) - 1):
            slice_z_s_f_1_bin = z_s_f_1_bin[k: k+2]
            z_s_f_av_1_bin.append(np.mean(slice_z_s_f_1_bin))
    #print("i = ", i, "z_s_f_av=", z_s_f_av_1_bin)#, "nz_s", nz_s_1_bin)
    # Lens
        t_g_1_bin = ccl.NumberCountsTracer(cosmo_ccl_1_bin, False, dndz=(z_l_f_av_1_bin, nz_l_1_bin_sub), bias=(z_l_f_av_1_bin, np.ones_like(z_l_f_av_1_bin)*bias_1))
    # Source
        t_l_1_bin = ccl.WeakLensingTracer(cosmo_ccl_1_bin, dndz=(z_s_f_av_1_bin, nz_s_1_bin))
        C_ell.append(ccl.angular_cl(cosmo_ccl_1_bin, t_g_1_bin, t_l_1_bin, ell_1_bin_1, p_of_k_a=pk_gm_1_bin))
        return C_ell

def gamma_t_theo_pw(                                                               
        theta_deg,                                                              
        cosmo, 
        cosmo_ap,
        dndz_lens,                                                                                                                         
        bias_1,
        rpar_min,
        ell=None,                                                               
        p_of_k=None,                                                            
        integr_method='FFTlog',                                                 
):                                                                              
    """GAMMA T THEO PAIRWISE.                                                            
                                                                                
    Theoretical prediction of the tangential shear of a source                  
    population around lenses within a rpar distance using the ccl library.                             
                                                                                
    Parameters                                                                  
    ----------                                                                  
    theta_deg : array                                                           
        Angular scales in degrees                                               
    cosmo : pyccl.core.Cosmology                                                
        Cosmological parameters                                                 
    dndz_lens : tuple of arrays                                                 
        Lens redshift distribution (z, n(z))                                                                     
    bias_1 : float                                                              
        linear bias 
    rpar_min : float
        minimum distance between source and lens galaxies in Mpc,
        default is 5 Mpc
    ell : array, optional                                                       
        2D Fourier mode, default is                                             
        np.geomspace(2, 10000, 1000)                                            
    p_of_k : array_like, optional                                               
        3D power spectrum on a grid in (k, z). If not given,                    
        the function ``pk_gm_theo`` is called                                   
    integr_method : str, optional                                               
        Method of integration over the Bessel function times                    
        the angular power spectrum, default is 'FFT_log'                        
                                                                                
    Returns                                                                     
    -------                                                                     
    array :                                                                     
        Tangential shear at scales ``theta``                                    
                                                                                
    """                                                                         
    z_lens = dndz_lens[0]                                                       
                                                                                
    # 2D tracers 

    # Galaxies (lenses)                                                         
    bias_g = np.ones_like(z_lens) * bias_1                                      
    tracer_g = ccl.NumberCountsTracer(                                          
            cosmo,                                                              
            False,                                                              
            dndz=dndz_lens,                                                     
            bias=(z_lens, bias_g),                                              
    )                                                                           
                                                                                                                                                         
                                                                                
    # Angular cross-power spectrum                                              
    if ell is None:                                                             
        ell_min = 2                                                             
        ell_max = 10000                                                         
        n_ell = 1000                                                            
        ell = np.geomspace(ell_min, ell_max, num=n_ell)
        r_transverse = np.logspace(-2, 2, 10000) #needed for gamma_t(r_transverse) Mpc
                                                                                
    if not p_of_k:                                                              
        pk_gm = pk_gm_theo(cosmo, bias_1)      
        r_transverse = np.logspace(-2, 2, 10000) #needed for gamma_t(r_transverse) Mpc
    else:                                                                       
        pk_gm = p_of_k     
        r_transverse = np.logspace(-2, 2, 10000) #needed for gamma_t(r_transverse) Mpc
    C_ell_1 = C_ell_pw(dndz_lens, rpar_min, r_transverse, bias_1, source_data_1_bin, sdss_data_cut, cosmo, cosmo_ap) 
    
    theta_brut = r_transverse*u.Mpc/cosmo_ap_1_bin.comoving_distance(z_l_av_1_bin[i])
        theta_rad = theta_brut*u.radian
        theta_deg = theta_rad.to("degree")
        theta_1_bin.append(theta_deg.to_value())
    for l in range(len(C_ell_1)):
        g_t_1_bin_1.append(ccl.correlation(cosmo, ell_1_bin_1, C_ell_1[l], theta_1_bin[l], type='NG', method='FFTLog'))

    g_t_tot_1 = np.sum(g_t_1_bin_1, axis = 0)/count

    g_t_tot_weight_1 = np.average(g_t_1_bin_1, axis = 0, weights = n_z_l_eff)                                                                               
    return g_t_tot_1

def gamma_t_ia_theo(
    theta_deg,                                                              
    cosmo,                                                                  
    dndz_lens,
    dndz_source,
    bias_1,
    bias_1_IA,                                                                 
    ell=None,                                                               
    p_of_k_IA=None,                                                            
    integr_method='FFTlog'):
    
    z_lens = dndz_lens[0]
    z_source = dndz_source[1]
                                                                                
    # 2D tracers 

    # Galaxies (lenses)                                                         
    bias_g = np.ones_like(z_lens) * bias_1                                      
    tracer_g = ccl.NumberCountsTracer(                                          
            cosmo,                                                              
            False,                                                              
            dndz=dndz_lens,                                                     
            bias=(z_lens, bias_g),                                              
    )
                                                                                
    # Weak lensing (sources)                                                    
    n_nz = len(dndz_source[0])
    bias_IA = np.ones_like(z_source) * bias_1_IA
    if not p_of_k_IA:#IA implementation within tracer
        tracer_l_IA = ccl.WeakLensingTracer(                                           
            cosmo, has_shear = True,                                                                 
            dndz=dndz_source, use_A_ia=True,                                                     
            n_samples=n_nz,
            ia_bias = (z_source, bias_IA),                                                         
        )
    else:#IA implementation within power spectrum
        tracer_l_IA = ccl.WeakLensingTracer(                                           
            cosmo, has_shear = True,                                                                 
            dndz=dndz_source, use_A_ia=False,                                                      
            n_samples=n_nz,
            ia_bias = (z_source, bias_IA),                                                         
        )                                                                           
                                                                                
    # Angular cross-power spectrum                                              
    if ell is None:                                                             
        ell_min = 2                                                             
        ell_max = 10000                                                         
        n_ell = 1000                                                            
        ell = np.geomspace(ell_min, ell_max, num=n_ell)                         
                                                                                
    if not p_of_k_IA: #IA implementation within tracer                                                             
        pk_gm_IA = None                                       
    else: #IA implementation within power spectrum                                                                      
        pk_gm_IA = pk_gm_theo_IA(cosmo, bias_1, dndz_lens)
    cls_gG = ccl.angular_cl(cosmo, tracer_g, tracer_l_IA, ell, p_of_k_a=pk_gm_IA)     
                                                                                
    # Tangential shear                                                          
    gt_IA = ccl.correlation(                                                       
        cosmo,                                                                  
        ell,                                                                    
        cls_gG,                                                                 
        theta_deg,                                                              
        type='NG',                                                              
        method=integr_method,                                                   
    )                                                                           
                                                                                
    return gt_IA
>>>>>>> 11fc5729
<|MERGE_RESOLUTION|>--- conflicted
+++ resolved
@@ -148,7 +148,6 @@
     return pk_gm
 
 
-<<<<<<< HEAD
 def gamma_t_theo(
         theta_deg,
         cosmo,
@@ -256,8 +255,6 @@
         method=integr_method,
     )
 
-    return gt
-=======
 def pk_gm_theo_IA(cosmo, bias_1, dndz_lens, a_1_IA = 1.,log10k_min=-4, log10k_max=2, nk_per_decade=20):
     """PK GM THEO IA.
 
@@ -608,5 +605,4 @@
         method=integr_method,                                                   
     )                                                                           
                                                                                 
-    return gt_IA
->>>>>>> 11fc5729
+    return gt_IA