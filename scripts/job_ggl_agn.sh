#!/usr/bin/env bash

# Name: job_ggl_agn.sh
# Description: Galaxy-galaxy lensing with AGNs job script
# Autor: Martin Kilbinger <martin.kilbinger@cea.fr>

# Variables
repo_path=$HOME/astro/repositories/github/unions-shear-ustc-cea

bin_path=${repo_path}/scripts
agn_data_path=${repo_path}/data/agn_ggl
unions_data_path=/home/mkilbing/astro/data/CFIS/v1.0

# Command line arguments
## Default variables
methods_arg=SP_LF
blinds_arg=A_B_C
weights=("u" "w")
n_split_arg=1_2_3
scales=angular
stack=auto
Delta_Sigma=0
AGN=Liu19
logM_min=0
z_min=0
z_max=10
theta_min=0.1
theta_max=200
footprint_mask=""
n_cpu=1
idx_ref=


## Help string
usage="Usage: $(basename "$0") [OPTIONS]
\n\nOptions:\n
   -h\tthis message\n
   -a, --agn_cat AGN\n
   \tAGN catalogue, '$AGN' (default) or 'Shen22_and_Liu19'\n
   -b, --blinds BLINDS\n
   \tidentifier(s) or blinded n(z), default is $blinds_arg\n
   -m, --methods SHAPE_METHOD\n
   \tshape measurement method(s), default is $methods_arg\n
   -f, --footprint_mask FNAME\n
   \tfootprint mask file FNAME\n
   \tno mask is applied if not given (default)\n
   -n, --n_cpu N_CPU\n
   \tNumber of CPUs, default is ${n_cpu}\n
   -N, --n_split\n
   \tlist of number of subsamples (splits), default is $n_split_arg\n
   --logM_min LOGM_MIN\n
   \tUse only AGN with mass > LOGM_MIN, default is ${logM_min} (no cut)\n
   --z_min Z_MIN\n
   \tminimum redshift, default is ${z_min} (no cut)\n
   --z_max Z_MAX\n
   \tmaximum redshift, default is ${z_max} (no cut)\n
  --idx_ref IDX_REF\n
   \tbin index IDX_REF for reference redshift histogram\n
   \tdefault none (flat weighted histograms)\n
   -s, --scales SCALES\n
   \tstacking on angular or physical coordinates, default is $scales\n
   -S, --stack STACK\n
   \tstacking method, allowed are auto, cross, post, default is $stack\n
   --Delta_Sigma\n
   \testimator is excess surface mass density instead of tangential shear\n
   --theta_min THETA_MIN\n
   \tminimum angular scale, default=${theta_min}\n
   --theta_max THETA_MAX\n
   \tmaximum angular scale, default=${theta_max}\n

"

## Save command line to log file
echo  $(basename "$0") $@ > log_job_ggl_agn.sh

## Parse command line
while [ $# -gt 0 ]; do
  case "$1" in
    -h)
      echo -ne $usage
      exit 0
      ;;\
    -a|--agn_cat)
      AGN="$2"
      shift
      ;;
    -b|--blinds)
      blinds_arg="$2"
      shift
      ;;
    -m|--method)
      methods_arg="$2"
      shift
      ;;
    -f|--footprint_mask)
      footprint_mask="$2"
      shift
      ;;
    -n|--n_cpu)
      n_cpu="$2"
      shift
      ;;
    -N|--n_split)
      n_split_arg="$2"
      shift
      ;;
    --logM_min)
      logM_min="$2"
      shift
      ;;
    --z_min)
      z_min="$2"
      shift
      ;;
    --z_max)
      z_max="$2"
      shift
      ;;
    --theta_min)
      theta_min="$2"
      shift
      ;;
    --theta_max)
      theta_max="$2"
      shift
      ;;
    --idx_ref)
      idx_ref="$2"
      shift
      ;;
    -s|--scales)
      scales="$2"
      shift
      ;;
    -S|--stack)
      stack="$2"
      shift
      ;;
    --Delta_Sigma)
      Delta_Sigma=1
      ;;
  esac
  shift
done

## Post-process options

### strings -> lists
blinds=(`echo $blinds_arg | tr ' ' _`)
methods=(`echo $methods_arg | tr ' ' _`)
n_split_arr=(`echo $n_split_arg | tr ' ' _`)


## Check options
if [ "${Delta_Sigma}" == 1 ] && [ "$scales" == "angular" ]; then
  echo "With Delta_Sigma=1 scales cannot be angular"
  exit 5
fi
if [ "${Delta_Sigma}" == 1 ] && [ "$stack" != "post" ]; then
  echo "With Delta_Sigma=1 stack has to be post"
  exit 6
fi


function create_one_link() {
  file=$1
  dir=$2

  if [ ! -L $file ] && [ ! -e $file ]; then
    ln -s $dir/$file
 fi
}

function create_links() {
  AGN=$1

  # AGN catalogues
  if [ "$AGN" == "Liu19" ]; then
    input_cat=SDSS_SMBH_202206.txt
  elif [ "$AGN" == "Shen22_and_Liu19" ]; then
    input_cat=SDSS_SMBH_202210.txt
  else
    echo "Invalid AGN catalogue '$AGN'"
    exit 2
  fi
  create_one_link $input_cat $agn_data_path

  # Lensing catalogues
  files=(
    "unions_shapepipe_2022_v1.0.fits"
    "mask_all.fits"
  )
  dirs=(
    "${unions_data_path}/ShapePipe"
    "${unions_data_path}/ShapePipe/masks/healpix/nside_1024"
  )
  for idx in ${!files[@]}; do
    create_one_link ${files[$idx]} ${dirs[$idx]}
  done

  files=(
    "lensfit_goldshape_2022v1.fits"
    "CFIS3500_THELI_mask_hp_4096.fits"
  )
  dirs=(
    "${unions_data_path}/Lensfit"
    "${unions_data_path}/Lensfit/masks"
  )
  for idx in ${!files[@]}; do
    create_one_link ${files[$idx]} ${dirs[$idx]}
  done

  # Redshift distributions
  for file in ${unions_data_path}/nz/*.txt; do
    ln -s $file
  done

  # Rename UNIONS WL catalogues (links)
  mv unions_shapepipe_2022_v1.0.fits cat_unions_SP.fits
  mv lensfit_goldshape_2022v1.fits cat_unions_LF.fits

  for sh in ${methods[@]}; do
    mkdir -p $sh
  done
}


# Transform AGN text files to FITS format
function agn_txt2fits() {

  echo "*** Transform AGN sample to FITS file..."
  if [ "$AGN" == "Liu19" ]; then
    ascii2fits.py -i SDSS_SMBH_202206.txt -o agn.fits -H "RA Dec z logM"
  elif [ "$AGN" == "Shen22_and_Liu19" ]; then
    ascii2fits.py -i SDSS_SMBH_202210.txt -o agn.fits -H "RA Dec z logM err_logM"
  else
    echo "Invalid AGN catalogue '$AGN'"
    exit 2
  fi

}

function footprint() {

  if [ "$footprint_mask" != "" ]; then
    echo "*** Select AGNs in UNIONS footprint with mask file $footprint_mask..."
    ${bin_path}/check_footprint.py -v -m ${footprint_mask} -p -g 0
  else
    echo "*** Ignore UNIONS footprint"
    ln -sf agn.fits agn_in_footprint.fits
  fi

}


# Wait for parallel jobs to finish
function wait_parallel() {

  # If n_cpu jobs already running: wait for one to finish before starting
  # new job
  if [[ $(jobs -r -p | wc -l) -ge ${n_cpu} ]]; then
    wait
  fi

}

# Split AGN sample into redshift bins
function split_sample() {

  echo "*** Split sample..."
  if [ "${idx_ref}" != "" ]; then
    nz_opt="--idx_ref=${idx_ref}"
  else
    nz_opt=""
  fi

  parallel -j ${n_cpu} ${bin_path}/split_sample.py -v -n {1} --z_min=${z_min} --z_max=${z_max} --logM_min=${logM_min} ${nz_opt} \>\> log_job.sh ::: ${n_split_arr[@]}

}


# Compute GGL correlation functions
function compute_ng() {

  echo "*** Compute correlations..."

  # Create file pattern string from sample IDs
  c_n_str_arr=()
  c_arr=()
  for n_split in ${n_split_arr[@]}; do
    for (( c=0; c<$n_split; c++ )); do
      c_n_str_arr+=("${c}_n_split_${n_split}")
      c_arr+=($c)
    done
  done

<<<<<<< HEAD
  # Set stacking argument(s)
  if [ "$stack" == "angular" ]; then
    arg_s="--stack=auto"
  elif [ "$stack" == "physical" ]; then
    arg_s="--physical --key_z z"
  else
    echo "Invalid stack value"
  fi
=======
  arg_s="--scales=$scales --stack=$stack"
>>>>>>> acbb72c3

  if [ "${Delta_Sigma}" == "1" ]; then

    # Weighted fg
    parallel -j ${n_cpu} ${bin_path}/compute_ng_binned_samples.py -v --input_path_fg agn_{1}.fits --input_path_bg cat_unions_{3}.fits --key_ra_fg ra --key_dec_fg dec --out_path {3}/ggl_agn_{1}_w.fits --key_w_bg=w --key_w_fg=w_{2} $arg_s --theta_min ${theta_min} --theta_max=${theta_max} --Delta_Sigma --dndz_source dndz_{3}_{4}.txt \>\> log_job.sh ::: ${c_n_str_arr[@]} :::+ ${c_arr[@]} ::: ${methods[@]} ::: ${blinds[@]}

    # Unweighted fg
    parallel -j ${n_cpu} ${bin_path}/compute_ng_binned_samples.py -v --input_path_fg agn_{1}.fits --input_path_bg cat_unions_{3}.fits --key_ra_fg ra --key_dec_fg dec --out_path {3}/ggl_agn_{1}_u.fits --key_w_bg=w $arg_s --theta_min ${theta_min} --theta_max=${theta_max} --Delta_Sigma --dndz_source dndz_{3}_{4}.txt \>\> log_job.sh ::: ${c_n_str_arr[@]} :::+ ${c_arr[@]} ::: ${methods[@]} ::: ${blinds[@]}

  else

    # Weighted fg
    parallel -j ${n_cpu} ${bin_path}/compute_ng_binned_samples.py -v --input_path_fg agn_{1}.fits --input_path_bg cat_unions_{3}.fits --key_ra_fg ra --key_dec_fg dec --out_path {3}/ggl_agn_{1}_w.fits --key_w_bg=w --key_w_fg=w_{2} $arg_s --theta_min ${theta_min} --theta_max=${theta_max} \>\> log_job.sh ::: ${c_n_str_arr[@]} :::+ ${c_arr[@]} ::: ${methods[@]}

    # Unweighted fg
    parallel -j ${n_cpu} ${bin_path}/compute_ng_binned_samples.py -v --input_path_fg agn_{1}.fits --input_path_bg cat_unions_{3}.fits --key_ra_fg ra --key_dec_fg dec --out_path {3}/ggl_agn_{1}_u.fits --key_w_bg=w $arg_s --theta_min ${theta_min} --theta_max=${theta_max} \>\> log_job.sh ::: ${c_n_str_arr[@]} :::+ ${c_arr[@]} ::: ${methods[@]}

  fi
}


# Compare to theory
function compare_to_theory() {

  tmin=${theta_min}
  tmax=${theta_max}

  for n_split in ${n_split_arr[@]}; do
    for (( c=0; c<$n_split; c++ )); do
      for sh in ${methods[@]}; do
        for blind in ${blinds[@]}; do
          for weight in ${weights[@]}; do

              ggl_in_path=$sh/ggl_agn_${c}_n_split_${n_split}_${weight}.fits
              out_base=${sh}/gamma_tx_${c}_n_split_${n_split}_${blind}_${weight}
              ${bin_path}/ggl_compare_data_theory.py --corr_path $ggl_in_path --dndz_lens_path hist_z_${c}_n_split_${n_split}_${weight}.txt --dndz_source_path dndz_${sh}_${blind}.txt -v --theta_min $tmin --theta_max $tmax --n_theta 10 --bias_1 1.0 --out_base $out_base --scales=$scales | tee -a log_job.sh

              ggl_in_path=$sh/ggl_agn_${c}_n_split_${n_split}_${weight}_jk.fits
              out_base=${sh}/gamma_tx_${c}_n_split_${n_split}_${blind}_${weight}_jk
              if [ -e $ggl_in_path ]; then
                ${bin_path}/ggl_compare_data_theory.py --corr_path $ggl_in_path --dndz_lens_path hist_z_${c}_n_split_${n_split}_${weight}.txt --dndz_source_path dndz_${sh}_${blind}.txt -v --theta_min $tmin --theta_max $tmax --n_theta 10 --bias_1 1.0 --out_base $out_base --scales=$scales | tee -a log_job.sh
              fi

          done
        done
      done
    done
  done

}


### Main program ###

# Remove existing job log file
rm -f log_job.sh

# Set links to data files
create_links $AGN

# Transform AGN files
agn_txt2fits

# Select AGNs in UNIONS footprint
footprint

# Split AGNs into redshift bins
split_sample

# Compute correlations
compute_ng

# TODO: use HOD instead of linear bias model
echo "*** Compare to theory..."
compare_to_theory<|MERGE_RESOLUTION|>--- conflicted
+++ resolved
@@ -294,18 +294,7 @@
     done
   done
 
-<<<<<<< HEAD
-  # Set stacking argument(s)
-  if [ "$stack" == "angular" ]; then
-    arg_s="--stack=auto"
-  elif [ "$stack" == "physical" ]; then
-    arg_s="--physical --key_z z"
-  else
-    echo "Invalid stack value"
-  fi
-=======
   arg_s="--scales=$scales --stack=$stack"
->>>>>>> acbb72c3
 
   if [ "${Delta_Sigma}" == "1" ]; then
 
