--- conflicted
+++ resolved
@@ -148,7 +148,7 @@
                     help=help_strings[key].format(p_def[key]),
                 )
             else:
-                parser.add_option(
+            parser.add_option(
                     short,
                     f'--{key}',
                     dest=key,
@@ -368,13 +368,8 @@
         verbose=params['verbose']
     )
 
-<<<<<<< HEAD
     # Cuts in redshift if required
     dat = wl_cat.cut_data(
-=======
-    # Cut in redshift if required
-    dat = cat_wl.cut_data(
->>>>>>> acbb72c3
         dat,
         params['key_z'],
         params['z_min'],
@@ -477,11 +472,6 @@
                 weights[idz] *= z_hist_arr[params['idx_ref']][idh]
 
         dat[f'w_{idx}'][mask] = weights
-
-<<<<<<< HEAD
-    # Original redshift histogram
-    ## Plot
-=======
 
     # If required multiply weights by inverse square of effective
     # critical surface mass density
@@ -540,7 +530,6 @@
             dat[f'w_{idx}'][mask] = dat[f'w_{idx}'][mask] * sig_cr_w
 
     # Plot original redshift histograms
->>>>>>> acbb72c3
     out_name = (
         f'{params["output_dir"]}'
         + f'/hist_{params["key_z"]}_n_split_{params["n_split"]}_u.pdf'
